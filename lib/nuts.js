--- conflicted
+++ resolved
@@ -36,22 +36,8 @@
 
     // Secret for GitHub webhook
     refreshSecret: "secret",
-<<<<<<< HEAD
-
-    // Prefix for all routes
-    routePrefix: "/",
   })
 
-  if (
-    this.opts.routePrefix.substr(this.opts.routePrefix.length - 1, 1) !== "/"
-  ) {
-    throw new Error("ROUTE_PREIX must end with a slash")
-  }
-
-=======
-  })
-
->>>>>>> a9647614
   // .init() is now a memoized version of ._init()
   this.init = _.memoize(this._init)
 
@@ -65,93 +51,48 @@
   // Bind routes
   this.router.use(useragent.express())
 
-<<<<<<< HEAD
-  this.router.get(`${that.opts.routePrefix}`, this.onDownload)
-  this.router.get(
-    `${that.opts.routePrefix}download/channel/:channel/:platform?`,
+  const withPrefix = (s) => `${that.opts.routePrefix}${s}`
+
+  this.router.get(withPrefix(""), this.onDownload)
+  this.router.get(
+    withPrefix(`download/channel/:channel/:platform?`),
     this.onDownload,
   )
   this.router.get(
-    `${that.opts.routePrefix}download/version/:tag/:platform?`,
+    withPrefix(`download/version/:tag/:platform?`),
     this.onDownload,
   )
-  this.router.get(
-    `${that.opts.routePrefix}download/:tag/:filename`,
-    this.onDownload,
-  )
-  this.router.get(
-    `${that.opts.routePrefix}download/:platform?`,
-    this.onDownload,
-  )
-
-  this.router.get(
-    `${that.opts.routePrefix}feed/channel/:channel.atom`,
+  this.router.get(withPrefix(`download/:tag/:filename`), this.onDownload)
+  this.router.get(withPrefix(`download/:platform?`), this.onDownload)
+
+  this.router.get(
+    withPrefix(`feed/channel/:channel.atom`),
     this.onServeVersionsFeed,
   )
 
-  this.router.get(`${that.opts.routePrefix}update`, this.onUpdateRedirect)
-  this.router.get(
-    `${that.opts.routePrefix}update/:platform/:version`,
+  this.router.get(withPrefix(`update`), this.onUpdateRedirect)
+  this.router.get(withPrefix(`update/:platform/:version`), this.onUpdate)
+  this.router.get(
+    withPrefix(`update/channel/:channel/:platform/:version`),
     this.onUpdate,
   )
   this.router.get(
-    `${that.opts.routePrefix}update/channel/:channel/:platform/:version`,
-    this.onUpdate,
-  )
-  this.router.get(
-    `${that.opts.routePrefix}update/:platform/:version/RELEASES`,
+    withPrefix(`update/:platform/:version/RELEASES`),
     this.onUpdateWin,
   )
   this.router.get(
-    `${that.opts.routePrefix}update/channel/:channel/:platform/:version/RELEASES`,
+    withPrefix(`update/channel/:channel/:platform/:version/RELEASES`),
     this.onUpdateWin,
   )
 
-  this.router.get(`${that.opts.routePrefix}notes/:version?`, this.onServeNotes)
+  this.router.get(withPrefix(`notes/:version?`), this.onServeNotes)
 
   // Bind API
-  this.router.use(`${that.opts.routePrefix}api`, this.onAPIAccessControl)
+  this.router.use(withPrefix(`api`), this.onAPIAccessControl)
   _.each(
     API_METHODS,
     function (method, route) {
-      this.router.get(
-        `${that.opts.routePrefix}api/${route}`,
-        function (req, res, next) {
-          return Q()
-            .then(function () {
-              return method.call(that, req)
-            })
-            .then(function (result) {
-              res.send(result)
-            }, next)
-        },
-      )
-=======
-  this.router.get("/", this.onDownload)
-  this.router.get("/download/channel/:channel/:platform?", this.onDownload)
-  this.router.get("/download/version/:tag/:platform?", this.onDownload)
-  this.router.get("/download/:tag/:filename", this.onDownload)
-  this.router.get("/download/:platform?", this.onDownload)
-
-  this.router.get("/feed/channel/:channel.atom", this.onServeVersionsFeed)
-
-  this.router.get("/update", this.onUpdateRedirect)
-  this.router.get("/update/:platform/:version", this.onUpdate)
-  this.router.get("/update/channel/:channel/:platform/:version", this.onUpdate)
-  this.router.get("/update/:platform/:version/RELEASES", this.onUpdateWin)
-  this.router.get(
-    "/update/channel/:channel/:platform/:version/RELEASES",
-    this.onUpdateWin,
-  )
-
-  this.router.get("/notes/:version?", this.onServeNotes)
-
-  // Bind API
-  this.router.use("/api", this.onAPIAccessControl)
-  _.each(
-    API_METHODS,
-    function (method, route) {
-      this.router.get("/api/" + route, function (req, res, next) {
+      this.router.get(withPrefix(`api/${route}`), function (req, res, next) {
         return Q()
           .then(function () {
             return method.call(that, req)
@@ -160,7 +101,6 @@
             res.send(result)
           }, next)
       })
->>>>>>> a9647614
     },
     this,
   )
@@ -227,25 +167,12 @@
   if (!filename) {
     // Detect platform from useragent
     if (!platform) {
-<<<<<<< HEAD
-      if (req.useragent.isMac) platform = platforms.OSX
-      if (req.useragent.isWindows) platform = platforms.WINDOWS
-      if (req.useragent.isLinux) platform = platforms.LINUX
-      if (req.useragent.isLinux64) platform = platforms.LINUX_64
-    }
-
-    if (!platform)
-      return next(
-        new Error("No platform specified and impossible to detect one"),
-      )
-=======
       platform = platforms.detectPlatformByUserAgent(req.useragent)
     }
     if (!platform) {
       res.status(400).send("No platform specified and impossible to detect one")
       return
     }
->>>>>>> a9647614
   } else {
     platform = null
   }
@@ -285,18 +212,6 @@
         })
       }
 
-<<<<<<< HEAD
-      if (!asset)
-        throw new Error(
-          "No download available for platform " +
-            platform +
-            " for version " +
-            version.tag +
-            " (" +
-            (channel || "beta") +
-            ")",
-        )
-=======
       if (!asset) {
         res
           .status(400)
@@ -311,38 +226,26 @@
           )
         return
       }
->>>>>>> a9647614
 
       // Call analytic middleware, then serve
       return that.serveAsset(req, res, version, asset)
     })
-<<<<<<< HEAD
-    .fail(next)
-=======
     .fail(function () {
       res.status(400).send("No download available for platform " + platform)
     })
->>>>>>> a9647614
 }
 
 // Request to update
 Nuts.prototype.onUpdateRedirect = function (req, res, next) {
-<<<<<<< HEAD
-  var that = this
-
-=======
->>>>>>> a9647614
+  var that = this
+
   Q()
     .then(function () {
       if (!req.query.version) throw new Error('Requires "version" parameter')
       if (!req.query.platform) throw new Error('Requires "platform" parameter')
 
       return res.redirect(
-<<<<<<< HEAD
         `${that.opts.routePrefix}update/${req.query.platform}/${req.query.version}`,
-=======
-        "/update/" + _.escape(req.query.platform) + "/" + req.query.version,
->>>>>>> a9647614
       )
     })
     .fail(next)
@@ -386,16 +289,7 @@
         url: urljoin(
           fullUrl,
           gitFilePath,
-<<<<<<< HEAD
           `download/version/${latest.tag}/${platform}?filetype=${filetype}`,
-=======
-          "/download/version/" +
-            latest.tag +
-            "/" +
-            platform +
-            "?filetype=" +
-            filetype,
->>>>>>> a9647614
         ),
         name: latest.tag,
         notes: releaseNotes,
@@ -426,7 +320,6 @@
         platform: platform,
         channel: channel,
       })
-<<<<<<< HEAD
     })
     .then(function (versions) {
       // Update needed?
@@ -466,47 +359,6 @@
         res.send(output)
       })
     })
-=======
-    })
-    .then(function (versions) {
-      // Update needed?
-      var latest = _.first(versions)
-      if (!latest) throw new Error("Version not found")
-
-      // File exists
-      var asset = _.find(latest.platforms, {
-        filename: "RELEASES",
-      })
-      if (!asset) throw new Error("File not found")
-
-      return that.backend.readAsset(asset).then(function (content) {
-        var releases = winReleases.parse(content.toString("utf-8"))
-
-        releases = _.chain(releases)
-
-          // Change filename to use download proxy
-          .map(function (entry) {
-            var gitFilePath =
-              channel === "*" ? "../../../../" : "../../../../../../"
-            entry.filename = urljoin(
-              fullUrl,
-              gitFilePath,
-              "/download/" + entry.semver + "/" + entry.filename,
-            )
-
-            return entry
-          })
-
-          .value()
-
-        var output = winReleases.generate(releases)
-
-        res.header("Content-Length", output.length)
-        res.attachment("RELEASES")
-        res.send(output)
-      })
-    })
->>>>>>> a9647614
     .fail(next)
 }
 
@@ -571,11 +423,7 @@
           link: urljoin(
             fullUrl,
             "/../../../",
-<<<<<<< HEAD
             `download/version/${version.tag}`,
-=======
-            "/download/version/" + version.tag,
->>>>>>> a9647614
           ),
           description: version.notes,
           date: version.published_at,
