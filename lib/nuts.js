var _ = require('lodash');
var Q = require('q');
var Feed = require('feed');
var urljoin = require('urljoin.js');
var Understudy = require('understudy');
var express = require('express');
var useragent = require('express-useragent');

var BACKENDS = require('./backends');
var Versions = require('./versions');
var notes = require('./utils/notes');
var platforms = require('./utils/platforms');
var winReleases = require('./utils/win-releases');
var API_METHODS = require('./api');

function getFullUrl(req) {
    return req.protocol + '://' + req.get('host') + req.originalUrl;
}

function Nuts(opts) {
    if (!(this instanceof Nuts)) return new Nuts(opts);
    var that = this;

    Understudy.call(this);
    _.bindAll(this);

    this.opts = _.defaults(opts || {}, {
        // Backend to use
        backend: 'github',

        // Timeout for releases cache (seconds)
        timeout: 60*60*1000,

        // Pre-fetch list of releases at startup
        preFetch: true,

        // Secret for GitHub webhook
        refreshSecret: 'secret'
    });

    // .init() is now a memoized version of ._init()
    this.init = _.memoize(this._init);

    // Create router
    this.router = express.Router();

    // Create backend
    this.backend = new (BACKENDS(this.opts.backend))(this, this.opts);
    this.versions = new Versions(this.backend);

    // Bind routes
    this.router.use(useragent.express());

    this.router.get('/', this.onDownload);
    this.router.get('/download/channel/:channel/:platform?', this.onDownload);
    this.router.get('/download/version/:tag/:platform?', this.onDownload);
    this.router.get('/download/:tag/:filename', this.onDownload);
    this.router.get('/download/:platform?', this.onDownload);

    this.router.get('/feed/channel/:channel.atom', this.onServeVersionsFeed);

    this.router.get('/update', this.onUpdateRedirect);
    this.router.get('/update/:platform/:version', this.onUpdate);
    this.router.get('/update/channel/:channel/:platform/:version', this.onUpdate);
    this.router.get('/update/:platform/:version/RELEASES', this.onUpdateWin);
    this.router.get('/update/channel/:channel/:platform/:version/RELEASES', this.onUpdateWin);

    this.router.get('/notes/:version?', this.onServeNotes);

    // Bind API
    this.router.use('/api', this.onAPIAccessControl);
    _.each(API_METHODS, function(method, route) {
        this.router.get('/api/' + route, function(req, res, next) {
            return Q()
            .then(function() {
                return method.call(that, req);
            })
            .then(function(result) {
                res.send(result);
            }, next);
        });
    }, this);
}

// _init does the real init work, initializing backend and prefetching versions
Nuts.prototype._init = function() {
    var that = this;
    return Q()
    .then(function() {
        return that.backend.init();
    })
    .then(function() {
        if (!that.opts.preFetch) return
        return that.versions.list();
    });
}


// Perform a hook using promised functions
Nuts.prototype.performQ = function(name, arg, fn) {
    var that = this;
    fn = fn || function() { };

    return Q.nfcall(this.perform, name, arg, function (next) {
        Q()
        .then(function() {
            return fn.call(that, arg);
        })
        .then(function() {
            next();
        }, next);
    })
};

// Serve an asset to the response
Nuts.prototype.serveAsset = function(req, res, version, asset) {
    var that = this;

    return that.init()
    .then(function() {
        return that.performQ('download', {
            req: req,
            version: version,
            platform: asset
        }, function() {
            return that.backend.serveAsset(asset, req, res)
        });
    });
};

// Handler for download routes
Nuts.prototype.onDownload = function(req, res, next) {
    var that = this;
    var channel = req.params.channel;
    var platform = req.params.platform;
    var tag = req.params.tag || 'latest';
    var filename = req.params.filename;
    var filetypeWanted = req.query.filetype;

    // When serving a specific file, platform is not required
    if (!filename) {
        // Detect platform from useragent
        if (!platform) {
            if (req.useragent.isMac) platform = platforms.OSX;
            if (req.useragent.isWindows) platform = platforms.WINDOWS;
            if (req.useragent.isLinux) platform = platforms.LINUX;
            if (req.useragent.isLinux64) platform = platforms.LINUX_64;
        }

        if (!platform) {
          res.status(400).send('No platform specified and impossible to detect one');
          return;
        }
    } else {
        platform = null;
    }

    // If specific version, don't enforce a channel
    if (tag != 'latest') channel = '*';

    this.versions.resolve({
        channel: channel,
        platform: platform,
        tag: tag
    })

    // Fallback to any channels if no version found on stable one
    .fail(function(err) {
        if (channel || tag != 'latest') throw err;

        return that.versions.resolve({
            channel: '*',
            platform: platform,
            tag: tag
        });
    })

    // Serve downloads
    .then(function(version) {
        var asset;

        if (filename) {
            asset = _.find(version.platforms, {
                filename: filename
            });
        } else {
            asset = platforms.resolve(version, platform, {
                wanted: filetypeWanted? '.'+filetypeWanted : null
            });
        }

<<<<<<< HEAD
        if (!asset) throw new Error("No download available for platform "+_.escape(platform)+" for version "+version.tag+" ("+(channel || "beta")+")");
=======
        if (!asset) {
          res.status(400).send("No download available for platform "+platform+" for version "+version.tag+" ("+(channel || "beta")+")");
          return;
        }
>>>>>>> e230ea67

        // Call analytic middleware, then serve
        return that.serveAsset(req, res, version, asset);
    })
    .fail(function() {
      res.status(400).send("No download available for platform "+platform);
    });
};


// Request to update
Nuts.prototype.onUpdateRedirect = function(req, res, next) {
    Q()
    .then(function() {
        if (!req.query.version) throw new Error('Requires "version" parameter');
        if (!req.query.platform) throw new Error('Requires "platform" parameter');

        return res.redirect('/update/'+_.escape(req.query.platform)+'/'+req.query.version);
    })
    .fail(next);
};

// Updater used by OSX (Squirrel.Mac) and others
Nuts.prototype.onUpdate = function(req, res, next) {
    var that = this;
    var fullUrl = getFullUrl(req);
    var platform = req.params.platform;
    var channel = req.params.channel || '*';
    var tag = req.params.version;
    var filetype = req.query.filetype ? req.query.filetype : "zip";

    Q()
    .then(function() {
        if (!tag) throw new Error('Requires "version" parameter');
        if (!platform) throw new Error('Requires "platform" parameter');

        platform = platforms.detect(platform);

        return that.versions.filter({
            tag: '>='+tag,
            platform: platform,
            channel: channel
        });
    })
    .then(function(versions) {
        var latest = _.first(versions);
        if (!latest || latest.tag == tag) return res.status(204).send('No updates');

        var notesSlice = versions.slice(0, -1);
        if (versions.length === 1) {
            notesSlice = [versions[0]];
        }
        var releaseNotes = notes.merge(notesSlice, { includeTag: false });
        console.error(latest.tag);
        var gitFilePath = (channel === '*' ? '/../../../' : '/../../../../../');
        res.status(200).send({
            "url": urljoin(fullUrl, gitFilePath, '/download/version/'+latest.tag+'/'+platform+'?filetype='+filetype),
            "name": latest.tag,
            "notes": releaseNotes,
            "pub_date": latest.published_at.toISOString()
        });
    })
    .fail(next);
};

// Update Windows (Squirrel.Windows)
// Auto-updates: Squirrel.Windows: serve RELEASES from latest version
// Currently, it will only serve a full.nupkg of the latest release with a normalized filename (for pre-release)
Nuts.prototype.onUpdateWin = function(req, res, next) {
    var that = this;

    var fullUrl = getFullUrl(req);
    var platform = 'win_32';
    var channel = req.params.channel || '*';
    var tag = req.params.version;

    that.init()
    .then(function() {
        platform = platforms.detect(platform);

        return that.versions.filter({
            tag: '>='+tag,
            platform: platform,
            channel: channel
        });
    })
    .then(function(versions) {
        // Update needed?
        var latest = _.first(versions);
        if (!latest) throw new Error("Version not found");

        // File exists
        var asset = _.find(latest.platforms, {
            filename: 'RELEASES'
        });
        if (!asset) throw new Error("File not found");

       return that.backend.readAsset(asset)
       .then(function(content) {
            var releases = winReleases.parse(content.toString('utf-8'));

            releases = _.chain(releases)

                // Change filename to use download proxy
                .map(function(entry) {
                    var gitFilePath = (channel === '*' ? '../../../../' : '../../../../../../');
                    entry.filename = urljoin(fullUrl, gitFilePath, '/download/'+entry.semver+'/'+entry.filename);

                    return entry;
                })

                .value();

            var output = winReleases.generate(releases);

            res.header('Content-Length', output.length);
            res.attachment("RELEASES");
            res.send(output);
       });
    })
    .fail(next);
};

// Serve releases notes
Nuts.prototype.onServeNotes = function(req, res, next) {
    var that = this;
    var tag = req.params.version;

    Q()
    .then(function() {
        return that.versions.filter({
            tag: tag? '>='+tag : '*',
            channel: '*'
        });
    })
    .then(function(versions) {
        var latest = _.first(versions);

        if (!latest) throw new Error('No versions matching');

        res.format({
            'text/plain': function(){
                res.send(notes.merge(versions));
            },
            'application/json': function(){
                res.send({
                    "notes": notes.merge(versions, { includeTag: false }),
                    "pub_date": latest.published_at.toISOString()
                });
            },
            'default': function() {
                res.send(releaseNotes);
            }
        });
    })
    .fail(next);
};

// Serve versions list as RSS
Nuts.prototype.onServeVersionsFeed = function(req, res, next) {
    var that = this;
    var channel = req.params.channel || 'all';
    var channelId = channel === 'all'? '*' : channel;
    var fullUrl = getFullUrl(req);

    var feed = new Feed({
        id: 'versions/channels/'+channel,
        title: 'Versions (' + channel + ')',
        link: fullUrl
    });

    Q()
    .then(function() {
        return that.versions.filter({
            channel: channelId
        });
    })
    .then(function(versions) {
        _.each(versions, function(version) {
            feed.addItem({
                title: version.tag,
                link:  urljoin(fullUrl, '/../../../', '/download/version/'+version.tag),
                description: version.notes,
                date: version.published_at,
                author: []
            });
        });

        res.set('Content-Type', 'application/atom+xml; charset=utf-8');
        res.send(feed.render('atom-1.0'));
    })
    .fail(next);
};

// Control access to the API
Nuts.prototype.onAPIAccessControl = function(req, res, next) {
    this.performQ('api', {
        req: req,
        res: res
    })
    .then(function() {
        next();
    }, next);
};


module.exports = Nuts;<|MERGE_RESOLUTION|>--- conflicted
+++ resolved
@@ -189,14 +189,10 @@
             });
         }
 
-<<<<<<< HEAD
-        if (!asset) throw new Error("No download available for platform "+_.escape(platform)+" for version "+version.tag+" ("+(channel || "beta")+")");
-=======
         if (!asset) {
-          res.status(400).send("No download available for platform "+platform+" for version "+version.tag+" ("+(channel || "beta")+")");
+          res.status(400).send("No download available for platform "+_.escape(platform)+" for version "+version.tag+" ("+(channel || "beta")+")");
           return;
         }
->>>>>>> e230ea67
 
         // Call analytic middleware, then serve
         return that.serveAsset(req, res, version, asset);
