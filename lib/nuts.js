--- conflicted
+++ resolved
@@ -5,21 +5,13 @@
 var Understudy = require("understudy")
 var express = require("express")
 var useragent = require("express-useragent")
-<<<<<<< HEAD
 var createError = require("http-errors")
 
-=======
-
 var BACKENDS = require("./backends")
->>>>>>> 7714ba72
 var Versions = require("./versions")
 var notes = require("./utils/notes")
 var platforms = require("./utils/platforms")
 var winReleases = require("./utils/win-releases")
-<<<<<<< HEAD
-var BACKENDS = require("./backends")
-=======
->>>>>>> 7714ba72
 var API_METHODS = require("./api")
 
 function getFullUrl(req) {
@@ -45,10 +37,6 @@
 
     // Secret for GitHub webhook
     refreshSecret: "secret",
-<<<<<<< HEAD
-  })
-
-=======
 
     // Prefix for all routes
     routePrefix: "/",
@@ -60,7 +48,6 @@
     throw new Error("ROUTE_PREIX must end with a slash")
   }
 
->>>>>>> 7714ba72
   // .init() is now a memoized version of ._init()
   this.init = _.memoize(this._init)
 
@@ -74,33 +61,6 @@
   // Bind routes
   this.router.use(useragent.express())
 
-<<<<<<< HEAD
-  this.router.get("/", this.onDownload)
-  this.router.get("/download/channel/:channel/:platform?", this.onDownload)
-  this.router.get("/download/version/:tag/:platform?", this.onDownload)
-  this.router.get("/download/:tag/:filename", this.onDownload)
-  this.router.get("/download/:platform?", this.onDownload)
-
-  this.router.get("/feed/channel/:channel.atom", this.onServeVersionsFeed)
-
-  this.router.get("/update", this.onUpdateRedirect)
-  this.router.get("/update/:platform/:version", this.onUpdate)
-  this.router.get("/update/channel/:channel/:platform/:version", this.onUpdate)
-  this.router.get("/update/:platform/:version/RELEASES", this.onUpdateWin)
-  this.router.get(
-    "/update/channel/:channel/:platform/:version/RELEASES",
-    this.onUpdateWin,
-  )
-
-  this.router.get("/notes/:version?", this.onServeNotes)
-
-  // Bind API
-  this.router.use("/api", this.onAPIAccessControl)
-  _.each(
-    API_METHODS,
-    function (method, route) {
-      this.router.get("/api/" + route, function (req, res, next) {
-=======
   const withPrefix = (s) => `${that.opts.routePrefix}${s}`
 
   this.router.get(withPrefix(""), this.onDownload)
@@ -143,7 +103,6 @@
     API_METHODS,
     function (method, route) {
       this.router.get(withPrefix(`api/${route}`), function (req, res, next) {
->>>>>>> 7714ba72
         return Q()
           .then(function () {
             return method.call(that, req)
@@ -163,7 +122,6 @@
   return Q()
     .then(function () {
       return that.backend.init()
-<<<<<<< HEAD
     })
     .then(function () {
       if (!that.opts.preFetch) {
@@ -181,16 +139,6 @@
  * @param  {Function} fn
  * @return {Promise<Object>}
  */
-=======
-    })
-    .then(function () {
-      if (!that.opts.preFetch) return
-      return that.versions.list()
-    })
-}
-
-// Perform a hook using promised functions
->>>>>>> 7714ba72
 Nuts.prototype.performQ = function (name, arg, fn) {
   var that = this
   fn = fn || function () {}
@@ -206,7 +154,6 @@
   })
 }
 
-<<<<<<< HEAD
 /**
  * Serve an asset to the response
  * @param {Request} req
@@ -215,9 +162,6 @@
  * @param {String} asset
  * @return {Promise}
  */
-=======
-// Serve an asset to the response
->>>>>>> 7714ba72
 Nuts.prototype.serveAsset = function (req, res, version, asset) {
   var that = this
 
@@ -249,37 +193,20 @@
   if (!filename) {
     // Detect platform from useragent
     if (!platform) {
-<<<<<<< HEAD
-      if (req.useragent.isMac) platform = platforms.OSX
-      if (req.useragent.isWindows) platform = platforms.WINDOWS
-      if (req.useragent.isLinux) platform = platforms.LINUX
-      if (req.useragent.isLinux64) platform = platforms.LINUX_64
-    }
-
-    if (!platform) {
-      return next(
-        createError(400, "No platform specified and impossible to detect one"),
-      )
-=======
       platform = platforms.detectPlatformByUserAgent(req.useragent)
     }
     if (!platform) {
       res.status(400).send("No platform specified and impossible to detect one")
       return
->>>>>>> 7714ba72
     }
   } else {
     platform = null
   }
 
   // If specific version, don't enforce a channel
-<<<<<<< HEAD
   if (tag != "latest") {
     channel = "*"
   }
-=======
-  if (tag != "latest") channel = "*"
->>>>>>> 7714ba72
 
   this.versions
     .resolve({
@@ -314,18 +241,6 @@
       }
 
       if (!asset) {
-<<<<<<< HEAD
-        throw createError(
-          404,
-          "No download available for platform " +
-            platform +
-            " for version " +
-            version.tag +
-            " (" +
-            (channel || "beta") +
-            ")",
-        )
-=======
         res
           .status(400)
           .send(
@@ -338,39 +253,27 @@
               ")",
           )
         return
->>>>>>> 7714ba72
       }
 
       // Call analytic middleware, then serve
       return that.serveAsset(req, res, version, asset)
     })
-<<<<<<< HEAD
-    .fail(next)
-=======
     .fail(function () {
-      res.status(400).send("No download available for platform " + platform)
-    })
->>>>>>> 7714ba72
+      res.status(404).send("No download available for platform " + platform)
+    })
 }
 
 // Request to update
 Nuts.prototype.onUpdateRedirect = function (req, res, next) {
-<<<<<<< HEAD
-=======
-  var that = this
-
->>>>>>> 7714ba72
+  var that = this
+
   Q()
     .then(function () {
       if (!req.query.version) throw new Error('Requires "version" parameter')
       if (!req.query.platform) throw new Error('Requires "platform" parameter')
 
       return res.redirect(
-<<<<<<< HEAD
-        "/update/" + req.query.platform + "/" + req.query.version,
-=======
         `${that.opts.routePrefix}update/${req.query.platform}/${req.query.version}`,
->>>>>>> 7714ba72
       )
     })
     .fail(next)
@@ -380,30 +283,20 @@
 Nuts.prototype.onUpdate = function (req, res, next) {
   var that = this
   var fullUrl = getFullUrl(req)
-<<<<<<< HEAD
 
   var platform = req.params.platform
   var channel = req.params.channel || "stable"
-=======
-  var platform = req.params.platform
-  var channel = req.params.channel || "*"
->>>>>>> 7714ba72
   var tag = req.params.version
   var filetype = req.query.filetype ? req.query.filetype : "zip"
 
   Q()
     .then(function () {
-<<<<<<< HEAD
       if (!tag) {
         throw createError(400, 'Requires "version" parameter')
       }
       if (!platform) {
         throw createError(400, 'Requires "platform" parameter')
       }
-=======
-      if (!tag) throw new Error('Requires "version" parameter')
-      if (!platform) throw new Error('Requires "platform" parameter')
->>>>>>> 7714ba72
 
       platform = platforms.detect(platform)
 
@@ -411,7 +304,6 @@
         tag: ">=" + tag,
         platform: platform,
         channel: channel,
-<<<<<<< HEAD
         stripChannel: true,
       })
     })
@@ -431,36 +323,11 @@
       // URL for download should be absolute
       var gitFilePath = req.params.channel ? "/../../../../../" : "/../../../"
 
-=======
-      })
-    })
-    .then(function (versions) {
-      var latest = _.first(versions)
-      if (!latest || latest.tag == tag)
-        return res.status(204).send("No updates")
-
-      var notesSlice = versions.slice(0, -1)
-      if (versions.length === 1) {
-        notesSlice = [versions[0]]
-      }
-      var releaseNotes = notes.merge(notesSlice, { includeTag: false })
-      console.error(latest.tag)
-      var gitFilePath = channel === "*" ? "/../../../" : "/../../../../../"
->>>>>>> 7714ba72
       res.status(200).send({
         url: urljoin(
           fullUrl,
           gitFilePath,
-<<<<<<< HEAD
-          "/download/version/" +
-            latest.tag +
-            "/" +
-            platform +
-            "?filetype=" +
-            filetype,
-=======
           `download/version/${latest.tag}/${platform}?filetype=${filetype}`,
->>>>>>> 7714ba72
         ),
         name: latest.tag,
         notes: releaseNotes,
@@ -475,7 +342,6 @@
 // Currently, it will only serve a full.nupkg of the latest release with a normalized filename (for pre-release)
 Nuts.prototype.onUpdateWin = function (req, res, next) {
   var that = this
-<<<<<<< HEAD
 
   var fullUrl = getFullUrl(req)
   var platform = "win_32"
@@ -487,19 +353,6 @@
     .then(function () {
       platform = platforms.detect(platform)
 
-=======
-
-  var fullUrl = getFullUrl(req)
-  var platform = "win_32"
-  var channel = req.params.channel || "*"
-  var tag = req.params.version
-
-  that
-    .init()
-    .then(function () {
-      platform = platforms.detect(platform)
-
->>>>>>> 7714ba72
       return that.versions.filter({
         tag: ">=" + tag,
         platform: platform,
@@ -529,11 +382,7 @@
             entry.filename = urljoin(
               fullUrl,
               gitFilePath,
-<<<<<<< HEAD
-              "/download/" + entry.semver + "/" + entry.filename,
-=======
               `download/${entry.semver}/${entry.filename}`,
->>>>>>> 7714ba72
             )
 
             return entry
@@ -565,21 +414,11 @@
     })
     .then(function (versions) {
       var latest = _.first(versions)
-<<<<<<< HEAD
       if (!latest) {
         throw new Error("No versions matching")
       }
 
       res.format({
-=======
-
-      if (!latest) throw new Error("No versions matching")
-
-      res.format({
-        "text/plain": function () {
-          res.send(notes.merge(versions))
-        },
->>>>>>> 7714ba72
         "application/json": function () {
           res.send({
             notes: notes.merge(versions, { includeTag: false }),
@@ -587,11 +426,7 @@
           })
         },
         default: function () {
-<<<<<<< HEAD
           res.send(notes.merge(versions))
-=======
-          res.send(releaseNotes)
->>>>>>> 7714ba72
         },
       })
     })
@@ -624,11 +459,7 @@
           link: urljoin(
             fullUrl,
             "/../../../",
-<<<<<<< HEAD
-            "/download/version/" + version.tag,
-=======
             `download/version/${version.tag}`,
->>>>>>> 7714ba72
           ),
           description: version.notes,
           date: version.published_at,
