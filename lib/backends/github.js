--- conflicted
+++ resolved
@@ -1,15 +1,8 @@
 var _ = require("lodash")
 var Q = require("q")
 var util = require("util")
-<<<<<<< HEAD
 var GitHub = require("octocat")
 var request = require("request")
-=======
-var destroy = require("destroy")
-var GitHub = require("octocat")
-var request = require("request")
-var Buffer = require("buffer").Buffer
->>>>>>> 7714ba72
 var githubWebhook = require("github-webhook-handler")
 
 var Backend = require("./backend")
@@ -22,13 +15,10 @@
     proxyAssets: true,
   })
 
-<<<<<<< HEAD
-=======
-  if ((!this.opts.username || !this.opts.password) && !this.opts.token) {
-    throw new Error('GitHub backend require "username" and "token" options')
-  }
+  // if ((!this.opts.username || !this.opts.password) && !this.opts.token) {
+  //   throw new Error('GitHub backend require "username" and "token" options')
+  // }
 
->>>>>>> 7714ba72
   this.client = new GitHub({
     token: this.opts.token,
     endpoint: this.opts.endpoint,
@@ -37,11 +27,7 @@
   })
 
   this.ghrepo = this.client.repo(this.opts.repository)
-<<<<<<< HEAD
-  this.releases = this.memoize(this.releases)
-=======
   this.releases = this.memoize(this._releases)
->>>>>>> 7714ba72
 
   // GitHub webhook to refresh list of versions
   this.webhookHandler = githubWebhook({
@@ -57,22 +43,16 @@
 }
 util.inherits(GitHubBackend, Backend)
 
-<<<<<<< HEAD
 /**
  * List all releases for this repository
  * @return {Promise<Array<Release>>}
  */
-GitHubBackend.prototype.releases = function () {
-=======
-// List all releases for this repository
 GitHubBackend.prototype._releases = function () {
->>>>>>> 7714ba72
   return this.ghrepo.releases().then(function (page) {
     return page.all()
   })
 }
 
-<<<<<<< HEAD
 /**
  * Return stream for an asset
  * @param {Asset} asset
@@ -80,9 +60,6 @@
  * @param {Response} res
  * @return {Promise}?
  */
-=======
-// Return stream for an asset
->>>>>>> 7714ba72
 GitHubBackend.prototype.serveAsset = function (asset, req, res) {
   if (!this.opts.proxyAssets) {
     res.redirect(asset.raw.browser_download_url)
@@ -91,15 +68,11 @@
   }
 }
 
-<<<<<<< HEAD
 /**
  * Return stream for an asset
  * @param {Asset} asset
  * @return {Promise<Stream>}
  */
-=======
-// Return stream for an asset
->>>>>>> 7714ba72
 GitHubBackend.prototype.getAssetStream = function (asset) {
   var headers = {
     "User-Agent": "nuts",
