var _ = require("lodash")
var path = require("path")

var platforms = {
  LINUX: "linux",
  LINUX_32: "linux_32",
  LINUX_64: "linux_64",
  LINUX_RPM: "linux_rpm",
  LINUX_RPM_32: "linux_rpm_32",
  LINUX_RPM_64: "linux_rpm_64",
  LINUX_DEB: "linux_deb",
  LINUX_DEB_32: "linux_deb_32",
  LINUX_DEB_64: "linux_deb_64",
  OSX: "osx",
  OSX_32: "osx_32",
  OSX_64: "osx_64",
  WINDOWS: "windows",
  WINDOWS_32: "windows_32",
  WINDOWS_64: "windows_64",

  detect: detectPlatform,
<<<<<<< HEAD
=======
  detectPlatformByUserAgent: detectPlatformByUserAgent,
>>>>>>> a9647614
}

// Reduce a platfrom id to its type
function platformToType(platform) {
  return _.first(platform.split("_"))
}

// Detect and normalize the platform name
function detectPlatform(platform) {
  var name = platform.toLowerCase()
  var prefix = "",
    suffix = ""

  // Detect NuGet/Squirrel.Windows files
  if (name == "releases" || hasSuffix(name, ".nupkg"))
    return platforms.WINDOWS_32

  // Detect prefix: osx, widnows or linux
<<<<<<< HEAD
  if (_.contains(name, "win") || hasSuffix(name, ".exe"))
    prefix = platforms.WINDOWS

  if (
    _.contains(name, "linux") ||
    _.contains(name, "ubuntu") ||
=======
  if (_.includes(name, "win") || hasSuffix(name, ".exe"))
    prefix = platforms.WINDOWS

  if (
    _.includes(name, "linux") ||
    _.includes(name, "ubuntu") ||
>>>>>>> a9647614
    hasSuffix(name, ".deb") ||
    hasSuffix(name, ".rpm") ||
    hasSuffix(name, ".tgz") ||
    hasSuffix(name, ".tar.gz")
  ) {
<<<<<<< HEAD
    if (_.contains(name, "linux_deb") || hasSuffix(name, ".deb")) {
      prefix = platforms.LINUX_DEB
    } else if (_.contains(name, "linux_rpm") || hasSuffix(name, ".rpm")) {
      prefix = platforms.LINUX_RPM
    } else if (
      _.contains(name, "linux") ||
=======
    if (_.includes(name, "linux_deb") || hasSuffix(name, ".deb")) {
      prefix = platforms.LINUX_DEB
    } else if (_.includes(name, "linux_rpm") || hasSuffix(name, ".rpm")) {
      prefix = platforms.LINUX_RPM
    } else if (
      _.includes(name, "linux") ||
>>>>>>> a9647614
      hasSuffix(name, ".tgz") ||
      hasSuffix(name, ".tar.gz")
    ) {
      prefix = platforms.LINUX
    }
  }

  if (
<<<<<<< HEAD
    _.contains(name, "mac") ||
    _.contains(name, "osx") ||
=======
    _.includes(name, "mac") ||
    _.includes(name, "osx") ||
>>>>>>> a9647614
    name.indexOf("darwin") >= 0 ||
    hasSuffix(name, ".dmg")
  )
    prefix = platforms.OSX

  // Detect suffix: 32 or 64
  if (
<<<<<<< HEAD
    _.contains(name, "32") ||
    _.contains(name, "ia32") ||
    _.contains(name, "i386")
  )
    suffix = "32"
  if (
    _.contains(name, "64") ||
    _.contains(name, "x64") ||
    _.contains(name, "amd64")
=======
    _.includes(name, "32") ||
    _.includes(name, "ia32") ||
    _.includes(name, "i386")
  )
    suffix = "32"
  if (
    _.includes(name, "64") ||
    _.includes(name, "x64") ||
    _.includes(name, "amd64")
>>>>>>> a9647614
  )
    suffix = "64"

  suffix = suffix || (prefix == platforms.OSX ? "64" : "32")
  return _.compact([prefix, suffix]).join("_")
<<<<<<< HEAD
=======
}

function detectPlatformByUserAgent(useragent) {
  if (useragent.isMac) return platforms.OSX
  else if (
    useragent.source.indexOf("WOW64") !== -1 ||
    useragent.source.indexOf("Win64") !== -1
  )
    return platforms.WINDOWS_64
  else if (useragent.isWindows) return platforms.WINDOWS
  else if (useragent.isLinux) return platforms.LINUX
  else if (useragent.isLinux64) return platforms.LINUX_64
  else return null
>>>>>>> a9647614
}

function hasSuffix(str, suffix) {
  return str.slice(str.length - suffix.length) === suffix
}

// Satisfies a platform
function satisfiesPlatform(platform, list) {
<<<<<<< HEAD
  if (_.contains(list, platform)) return true

  // By default, user 32bits version
  if (_.contains(list + "_32", platform)) return true
=======
  if (_.includes(list, platform)) return true

  // By default, user 32bits version
  if (_.includes(list + "_32", platform)) return true
>>>>>>> a9647614

  return false
}

// Resolve a platform for a version
function resolveForVersion(version, platformID, opts) {
  opts = _.defaults(opts || {}, {
    // Order for filetype
    filePreference: [
      ".exe",
      ".dmg",
      ".deb",
      ".rpm",
      ".tgz",
      ".tar.gz",
      ".zip",
      ".nupkg",
    ],
    wanted: null,
  })

  // Prepare file prefs
  if (opts.wanted)
    opts.filePreference = _.uniq([opts.wanted].concat(opts.filePreference))

  // Normalize platform id
  platformID = detectPlatform(platformID)

  return _.chain(version.platforms)
    .filter(function (pl) {
      return pl.type.indexOf(platformID) === 0
    })
    .sort(function (p1, p2) {
      var result = 0

      // Compare by arhcitecture ("osx_64" > "osx")
      if (p1.type.length > p2.type.length) result = -1
      else if (p2.type.length > p1.type.length) result = 1

      // Order by file type if samee architecture
      if (result == 0) {
        var ext1 = path.extname(p1.filename)
        var ext2 = path.extname(p2.filename)
        var pos1 = _.indexOf(opts.filePreference, ext1)
        var pos2 = _.indexOf(opts.filePreference, ext2)

        pos1 = pos1 == -1 ? opts.filePreference.length : pos1
        pos2 = pos2 == -1 ? opts.filePreference.length : pos2

        if (pos1 < pos2) result = -1
        else if (pos2 < pos1) result = 1
      }
      return result
    })
    .first()
    .value()
}

module.exports = platforms
module.exports.detect = detectPlatform
<<<<<<< HEAD
=======
module.exports.detectPlatformByUserAgent = detectPlatformByUserAgent
>>>>>>> a9647614
module.exports.satisfies = satisfiesPlatform
module.exports.toType = platformToType
module.exports.resolve = resolveForVersion<|MERGE_RESOLUTION|>--- conflicted
+++ resolved
@@ -19,10 +19,7 @@
   WINDOWS_64: "windows_64",
 
   detect: detectPlatform,
-<<<<<<< HEAD
-=======
   detectPlatformByUserAgent: detectPlatformByUserAgent,
->>>>>>> a9647614
 }
 
 // Reduce a platfrom id to its type
@@ -41,41 +38,23 @@
     return platforms.WINDOWS_32
 
   // Detect prefix: osx, widnows or linux
-<<<<<<< HEAD
-  if (_.contains(name, "win") || hasSuffix(name, ".exe"))
-    prefix = platforms.WINDOWS
-
-  if (
-    _.contains(name, "linux") ||
-    _.contains(name, "ubuntu") ||
-=======
   if (_.includes(name, "win") || hasSuffix(name, ".exe"))
     prefix = platforms.WINDOWS
 
   if (
     _.includes(name, "linux") ||
     _.includes(name, "ubuntu") ||
->>>>>>> a9647614
     hasSuffix(name, ".deb") ||
     hasSuffix(name, ".rpm") ||
     hasSuffix(name, ".tgz") ||
     hasSuffix(name, ".tar.gz")
   ) {
-<<<<<<< HEAD
-    if (_.contains(name, "linux_deb") || hasSuffix(name, ".deb")) {
-      prefix = platforms.LINUX_DEB
-    } else if (_.contains(name, "linux_rpm") || hasSuffix(name, ".rpm")) {
-      prefix = platforms.LINUX_RPM
-    } else if (
-      _.contains(name, "linux") ||
-=======
     if (_.includes(name, "linux_deb") || hasSuffix(name, ".deb")) {
       prefix = platforms.LINUX_DEB
     } else if (_.includes(name, "linux_rpm") || hasSuffix(name, ".rpm")) {
       prefix = platforms.LINUX_RPM
     } else if (
       _.includes(name, "linux") ||
->>>>>>> a9647614
       hasSuffix(name, ".tgz") ||
       hasSuffix(name, ".tar.gz")
     ) {
@@ -84,13 +63,8 @@
   }
 
   if (
-<<<<<<< HEAD
-    _.contains(name, "mac") ||
-    _.contains(name, "osx") ||
-=======
     _.includes(name, "mac") ||
     _.includes(name, "osx") ||
->>>>>>> a9647614
     name.indexOf("darwin") >= 0 ||
     hasSuffix(name, ".dmg")
   )
@@ -98,17 +72,6 @@
 
   // Detect suffix: 32 or 64
   if (
-<<<<<<< HEAD
-    _.contains(name, "32") ||
-    _.contains(name, "ia32") ||
-    _.contains(name, "i386")
-  )
-    suffix = "32"
-  if (
-    _.contains(name, "64") ||
-    _.contains(name, "x64") ||
-    _.contains(name, "amd64")
-=======
     _.includes(name, "32") ||
     _.includes(name, "ia32") ||
     _.includes(name, "i386")
@@ -118,14 +81,11 @@
     _.includes(name, "64") ||
     _.includes(name, "x64") ||
     _.includes(name, "amd64")
->>>>>>> a9647614
   )
     suffix = "64"
 
   suffix = suffix || (prefix == platforms.OSX ? "64" : "32")
   return _.compact([prefix, suffix]).join("_")
-<<<<<<< HEAD
-=======
 }
 
 function detectPlatformByUserAgent(useragent) {
@@ -139,7 +99,6 @@
   else if (useragent.isLinux) return platforms.LINUX
   else if (useragent.isLinux64) return platforms.LINUX_64
   else return null
->>>>>>> a9647614
 }
 
 function hasSuffix(str, suffix) {
@@ -148,17 +107,10 @@
 
 // Satisfies a platform
 function satisfiesPlatform(platform, list) {
-<<<<<<< HEAD
-  if (_.contains(list, platform)) return true
-
-  // By default, user 32bits version
-  if (_.contains(list + "_32", platform)) return true
-=======
   if (_.includes(list, platform)) return true
 
   // By default, user 32bits version
   if (_.includes(list + "_32", platform)) return true
->>>>>>> a9647614
 
   return false
 }
@@ -219,10 +171,7 @@
 
 module.exports = platforms
 module.exports.detect = detectPlatform
-<<<<<<< HEAD
-=======
 module.exports.detectPlatformByUserAgent = detectPlatformByUserAgent
->>>>>>> a9647614
 module.exports.satisfies = satisfiesPlatform
 module.exports.toType = platformToType
 module.exports.resolve = resolveForVersion