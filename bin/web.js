<<<<<<< HEAD
/* eslint-disable no-console */

var express = require("express")
var uuid = require("uuid")
var basicAuth = require("basic-auth")
var Analytics = require("analytics-node")
var nuts = require("../")

var app = express()

var apiAuth = {
  username: process.env.API_USERNAME,
  password: process.env.API_PASSWORD,
}

=======
var express = require("express")
var uuid = require("uuid")
var basicAuth = require("basic-auth")
var Analytics = require("analytics-node")
var nuts = require("../")

var app = express()

var apiAuth = {
  username: process.env.API_USERNAME,
  password: process.env.API_PASSWORD,
}

>>>>>>> 7714ba72
var analytics = undefined
var downloadEvent = process.env.ANALYTICS_EVENT_DOWNLOAD || "download"
if (process.env.ANALYTICS_TOKEN) {
  analytics = new Analytics(process.env.ANALYTICS_TOKEN)
}

var myNuts = nuts.Nuts({
<<<<<<< HEAD
=======
  routePrefix: process.env.ROUTE_PREFIX,
>>>>>>> 7714ba72
  repository: process.env.GITHUB_REPO,
  token: process.env.GITHUB_TOKEN,
  endpoint: process.env.GITHUB_ENDPOINT,
  username: process.env.GITHUB_USERNAME,
  password: process.env.GITHUB_PASSWORD,
  timeout: process.env.VERSIONS_TIMEOUT,
  cache: process.env.VERSIONS_CACHE,
  refreshSecret: process.env.GITHUB_SECRET,
<<<<<<< HEAD
  proxyAssets: !process.env.DONT_PROXY_ASSETS,
=======
  proxyAssets: !Boolean(process.env.DONT_PROXY_ASSETS),
>>>>>>> 7714ba72
})

// Control access to API
myNuts.before("api", function (access, next) {
  if (!apiAuth.username) return next()

  function unauthorized() {
    next(new Error("Invalid username/password for API"))
  }

  var user = basicAuth(access.req)
  if (!user || !user.name || !user.pass) {
    return unauthorized()
  }

  if (user.name === apiAuth.username && user.pass === apiAuth.password) {
    return next()
  } else {
    return unauthorized()
  }
})

// Log download
myNuts.before("download", function (download, next) {
  console.log(
    "download",
    download.platform.filename,
    "for version",
    download.version.tag,
    "on channel",
    download.version.channel,
    "for",
    download.platform.type,
  )

  next()
})
myNuts.after("download", function (download, next) {
  console.log(
    "downloaded",
    download.platform.filename,
    "for version",
    download.version.tag,
    "on channel",
    download.version.channel,
    "for",
    download.platform.type,
  )

  // Track on segment if enabled
  if (analytics) {
    var userId = download.req.query.user

    analytics.track({
      event: downloadEvent,
      anonymousId: userId ? null : uuid.v4(),
      userId: userId,
      properties: {
        version: download.version.tag,
        channel: download.version.channel,
        platform: download.platform.type,
        os: nuts.platforms.toType(download.platform.type),
      },
    })
  }

  next()
})

if (process.env.TRUST_PROXY) {
  try {
    var trustProxyObject = JSON.parse(process.env.TRUST_PROXY)
    app.set("trust proxy", trustProxyObject)
  } catch (e) {
    app.set("trust proxy", process.env.TRUST_PROXY)
  }
}

app.use(myNuts.router)

// Error handling
app.use(function (req, res, next) {
  res.status(404).send("Page not found")
})
app.use(function (err, req, res, next) {
  var msg = err.message || err
  var code = 500

  console.error(err.stack || err)

  // Return error
  res.format({
    "text/plain": function () {
      res.status(code).send(msg)
    },
    "text/html": function () {
      res.status(code).send(msg)
    },
    "application/json": function () {
      res.status(code).send({
        error: msg,
        code: code,
      })
    },
  })
})

myNuts
  .init()

  // Start the HTTP server
  .then(
    function () {
      var server = app.listen(process.env.PORT || 5000, function () {
        var host = server.address().address
        var port = server.address().port

        console.log("Listening at http://%s:%s", host, port)
      })
    },
    function (err) {
      console.log(err.stack || err)
      process.exit(1)
    },
  )<|MERGE_RESOLUTION|>--- conflicted
+++ resolved
@@ -1,6 +1,3 @@
-<<<<<<< HEAD
-/* eslint-disable no-console */
-
 var express = require("express")
 var uuid = require("uuid")
 var basicAuth = require("basic-auth")
@@ -14,21 +11,6 @@
   password: process.env.API_PASSWORD,
 }
 
-=======
-var express = require("express")
-var uuid = require("uuid")
-var basicAuth = require("basic-auth")
-var Analytics = require("analytics-node")
-var nuts = require("../")
-
-var app = express()
-
-var apiAuth = {
-  username: process.env.API_USERNAME,
-  password: process.env.API_PASSWORD,
-}
-
->>>>>>> 7714ba72
 var analytics = undefined
 var downloadEvent = process.env.ANALYTICS_EVENT_DOWNLOAD || "download"
 if (process.env.ANALYTICS_TOKEN) {
@@ -36,10 +18,7 @@
 }
 
 var myNuts = nuts.Nuts({
-<<<<<<< HEAD
-=======
   routePrefix: process.env.ROUTE_PREFIX,
->>>>>>> 7714ba72
   repository: process.env.GITHUB_REPO,
   token: process.env.GITHUB_TOKEN,
   endpoint: process.env.GITHUB_ENDPOINT,
@@ -48,15 +27,12 @@
   timeout: process.env.VERSIONS_TIMEOUT,
   cache: process.env.VERSIONS_CACHE,
   refreshSecret: process.env.GITHUB_SECRET,
-<<<<<<< HEAD
   proxyAssets: !process.env.DONT_PROXY_ASSETS,
-=======
-  proxyAssets: !Boolean(process.env.DONT_PROXY_ASSETS),
->>>>>>> 7714ba72
 })
 
 // Control access to API
 myNuts.before("api", function (access, next) {
+  console.log("hey")
   if (!apiAuth.username) return next()
 
   function unauthorized() {
