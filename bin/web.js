--- conflicted
+++ resolved
@@ -17,12 +17,8 @@
   analytics = new Analytics(process.env.ANALYTICS_TOKEN)
 }
 
-<<<<<<< HEAD
-const myNuts = nuts.Nuts({
-=======
 var myNuts = nuts.Nuts({
   routePrefix: process.env.ROUTE_PREFIX,
->>>>>>> 7714ba72
   repository: process.env.GITHUB_REPO,
   token: process.env.GITHUB_TOKEN,
   endpoint: process.env.GITHUB_ENDPOINT,
