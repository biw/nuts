--- conflicted
+++ resolved
@@ -1,28 +1,9 @@
-<<<<<<< HEAD
-FROM node:6-alpine
-
-# Setup Container
-WORKDIR /app
-ENTRYPOINT ["/usr/local/bin/dumb-init", "--"]
-CMD ["npm", "start"]
-EXPOSE 80
+# if you update this version, please update .circleci/config.yml
+FROM mhart/alpine-node:14.6.0
 
 # Dumb-init, proper signal handling, and zombie reaping
 ADD https://github.com/Yelp/dumb-init/releases/download/v1.2.1/dumb-init_1.2.1_amd64 /usr/local/bin/dumb-init
 RUN chmod +x /usr/local/bin/dumb-init
-
-# Install deps
-COPY package.json /app/package.json
-RUN npm install --production
-
-# Copy Source
-COPY . /app
-
-# Ports
-ENV PORT 80
-=======
-# if you update this version, please update .circleci/config.yml
-FROM mhart/alpine-node:14.6.0
 
 # Install deps
 COPY package.json ./
@@ -31,5 +12,5 @@
 # Copy source
 COPY . ./
 
-ENTRYPOINT ["yarn", "start"]
->>>>>>> a9647614
+ENTRYPOINT ["/usr/local/bin/dumb-init", "--"]
+CMD ["yarn", "start"]